/*
 * Copyright (c) 2020 Google LLC
 *
 * Licensed under the Apache License, Version 2.0 (the "License");
 * you may not use this file except in compliance with the License.
 * You may obtain a copy of the License at
 *
 *     http://www.apache.org/licenses/LICENSE-2.0
 *
 * Unless required by applicable law or agreed to in writing, software
 * distributed under the License is distributed on an "AS IS" BASIS,
 * WITHOUT WARRANTIES OR CONDITIONS OF ANY KIND, either express or implied.
 * See the License for the specific language governing permissions and
 * limitations under the License.
 */

package dev.hadrosaur.videodecodeencodedemo

import android.Manifest
import android.content.pm.PackageManager
import android.os.Bundle
import android.util.Log
import android.view.*
import android.view.KeyEvent.*
import android.widget.SeekBar
import androidx.activity.result.contract.ActivityResultContracts.RequestPermission
import androidx.activity.viewModels
import androidx.appcompat.app.AppCompatActivity
import androidx.core.content.ContextCompat
import com.google.android.exoplayer2.*
import dev.hadrosaur.videodecodeencodedemo.AudioHelpers.AudioBufferManager
import dev.hadrosaur.videodecodeencodedemo.AudioHelpers.AudioMainTrack
import dev.hadrosaur.videodecodeencodedemo.AudioHelpers.AudioMixTrack
import dev.hadrosaur.videodecodeencodedemo.Utils.*
import dev.hadrosaur.videodecodeencodedemo.VideoHelpers.FpsStats
import dev.hadrosaur.videodecodeencodedemo.VideoHelpers.VideoSurfaceManager
import kotlinx.android.synthetic.main.activity_main.*
import kotlinx.coroutines.Dispatchers
import kotlinx.coroutines.GlobalScope
import kotlinx.coroutines.launch

const val NUMBER_OF_STREAMS = 4

// TODO: replace this with proper file loading
//const val VIDEO_RES_1 = R.raw.short_4k_30fps_01
const val VIDEO_RES_1 = R.raw.video_3840x2160_30fps
const val VIDEO_RES_2 = R.raw.short_4k_30fps_02
const val VIDEO_RES_3 = R.raw.video_3840x2160_60fps
const val VIDEO_RES_4 = R.raw.short_4k_30fps_04

class MainActivity : AppCompatActivity() {
    // Preview surfaces
    // TODO: Revisit the "To Delete" logic and make sure it is still necessary. Possibly remove it.
    private var previewSurfaceViews = ArrayList<SurfaceView>()
    private var previewSurfaceViewsToDelete = ArrayList<SurfaceView>()

    // Counter to track if all surfaces are ready
    private var numberOfReadySurfaces = 0
    private var activeDecodes = 0
    private var activeEncodes = 0

    // Managers for internal surfaces
    private var videoSurfaceManagers = ArrayList<VideoSurfaceManager>()
    private var videoSurfaceManagersToDelete = ArrayList<VideoSurfaceManager>()

    // Managers for audio buffers used for encoding
    private var encodeAudioBufferManagers = ArrayList<AudioBufferManager>()

    // The main audio mixdown track
    private var audioMainTrack = AudioMainTrack()

    // Audio / Video encoders
    var audioVideoEncoders = ArrayList<AudioVideoEncoder>()

    // ExoPlayers
    val exoPlayers = arrayOfNulls<ExoPlayer>(NUMBER_OF_STREAMS)

    // The GlManager manages the eglcontext for all renders and filters
    private val glManager = GlManager()

    val viewModel: MainViewModel by viewModels()

    companion object {
        const val LOG_VIDEO_EVERY_N_FRAMES = 300 // Log dropped frames and fps every N frames
        const val LOG_AUDIO_EVERY_N_FRAMES = 500 // Log dropped frames and fps every N frames
        const val MIN_DECODE_BUFFER_MS = 68 // Roughly 2 frames at 30fps.
        const val LOG_TAG = "VideoDemo"
        const val FILE_PREFIX = "VideoDemo"
        var CAN_WRITE_FILES = false // Used to check if file write permissions have been granted

        // Convenience logging function
        fun logd(message: String) {
            Log.d(LOG_TAG, message)
        }
    }

    private fun initializeEncoders() {
        // Free up old encoders and audio buffer managers
        releaseEncoders()

        // Stream 1
        encodeAudioBufferManagers.add(AudioBufferManager())
        audioVideoEncoders.add(AudioVideoEncoder(viewModel, videoSurfaceManagers[0].renderer.frameLedger, encodeAudioBufferManagers[0]))

        // Stream 2 - 4 not currently permitted to encode

        // Stream 2
        // audioBufferManagers.add(AudioBufferManager())
        // audioVideoEncoders.add(AudioVideoEncoder(viewModel, videoSurfaceManagers[1].renderer.frameLedger, audioBufferManagers[1]))

        // Stream 3
        // audioBufferManagers.add(AudioBufferManager())
        // audioVideoEncoders.add(AudioVideoEncoder(viewModel, videoSurfaceManagers[2].renderer.frameLedger, audioBufferManagers[2]))

        // Stream 4
        // audioBufferManagers.add(AudioBufferManager())
        // audioVideoEncoders.add(AudioVideoEncoder(viewModel, videoSurfaceManagers[3].renderer.frameLedger, audioBufferManagers[3]))
    }

    private fun initializeSurfaces() {
        numberOfReadySurfaces = 0

        // Create the preview surfaces
        for (n in 0..NUMBER_OF_STREAMS) {
            previewSurfaceViews.add(SurfaceView(this))
        }

        // Setup surface listeners to indicate when surfaces have been created/destroyed
        for (n in 0..NUMBER_OF_STREAMS) {
            previewSurfaceViews[n].holder.addCallback(VideoSurfaceViewListener(this))
        }

        // Create the internal SurfaceTextures that will be used for decoding
        initializeInternalSurfaces()

        // Add the preview surfaces to the UI
        frame_one.addView(previewSurfaceViews[0])
        frame_two.addView(previewSurfaceViews[1])
        frame_three.addView(previewSurfaceViews[2])
        frame_four.addView(previewSurfaceViews[3])
    }

    // Create the internal SurfaceTextures that will be used for decoding
    private fun initializeInternalSurfaces() {
        // Clean-up any surfaces that need deletion
        releaseSurfacesMarkedForDeletion()

        // Empty and free current arrays of surface managers
        videoSurfaceManagers.clear()

        for (n in 0..NUMBER_OF_STREAMS) {
            videoSurfaceManagers.add(VideoSurfaceManager(viewModel, glManager, previewSurfaceViews[n], n))
        }
    }

    /**
     * To start a new test, fresh surfaces are needed but do not garbage collect them until the next
     * time "Decode" is pressed.
     */
    private fun markSurfacesForDeletion() {
        // Point deletion handles to the old arrays of managers/views
        previewSurfaceViewsToDelete = previewSurfaceViews
        videoSurfaceManagersToDelete = videoSurfaceManagers

        // Set up new arrays for the fresh managers/views
        previewSurfaceViews = ArrayList()
        videoSurfaceManagers = ArrayList()
    }

    /**
     * Clear any surfaces/managers marked for deletion
     */
    private fun releaseSurfacesMarkedForDeletion() {
        previewSurfaceViewsToDelete.clear()
        previewSurfaceViewsToDelete = ArrayList()

        for (manager in videoSurfaceManagersToDelete) {
            manager.release()
        }
        videoSurfaceManagersToDelete.clear()
        videoSurfaceManagersToDelete = ArrayList()
    }

    // Empty and free current arrays encoders and audio managers
    private fun releaseEncoders() {
        encodeAudioBufferManagers.clear()
        for (encoder in audioVideoEncoders) {
            encoder.release()
        }
        audioVideoEncoders.clear()
    }

    private fun release() {
        releaseSurfacesMarkedForDeletion()
        releaseEncoders()
    }

    override fun onCreate(savedInstanceState: Bundle?) {
        super.onCreate(savedInstanceState)
        setContentView(R.layout.activity_main)

        // Set up encoder default formats
        setDefaultEncoderFormats(this, viewModel)

        // Set up output directory for muxer
        viewModel.encodeOutputDir = getAppSpecificVideoStorageDir(this, viewModel, FILE_PREFIX)

        // Set up preview surfaces as well as internal, non-visible decoding surfaces
        initializeSurfaces()

        // Request file read/write permissions need to save encodes.
        if (checkPermissions()) {
            CAN_WRITE_FILES = true
        } else {
            updateLog("File permissions not granted. Encoding will not save to file.")
        }

        // Set up preview frame frequency seekbar
        seek_framedelay.setOnSeekBarChangeListener(object : SeekBar.OnSeekBarChangeListener {
            override fun onProgressChanged(seekBar: SeekBar?, progress: Int, fromUser: Boolean) {
                viewModel.setPreviewFrameFrequency(progress)
                runOnUiThread {
                    text_frame_delay.text = "Preview every ${progress} frames"
                }
            }
            override fun onStartTrackingTouch(seekBar: SeekBar?) {
            }
            override fun onStopTrackingTouch(seekBar: SeekBar?) {
            }
        })
        viewModel.getPreviewFrameFrequency().observe(this, { frameFrequency ->
            seek_framedelay.progress = frameFrequency
        })

        // Set up on-screen log
        viewModel.getLogText().observe(this, { logText ->
            runOnUiThread {
                updateLog(logText)
            }
        })

        // Set up decode checkboxes
        checkbox_decode_stream1.setOnCheckedChangeListener{
                _, isChecked -> viewModel.setDecodeStream1(isChecked) }
        viewModel.getDecodeStream1().observe(this, {
                isChecked -> checkbox_decode_stream1.isSelected = isChecked })
        checkbox_decode_stream2.setOnCheckedChangeListener{
                _, isChecked -> viewModel.setDecodeStream2(isChecked) }
        viewModel.getDecodeStream2().observe(this, {
                isChecked -> checkbox_decode_stream2.isSelected = isChecked })
        checkbox_decode_stream3.setOnCheckedChangeListener{
                _, isChecked -> viewModel.setDecodeStream3(isChecked) }
        viewModel.getDecodeStream3().observe(this, {
                isChecked -> checkbox_decode_stream3.isSelected = isChecked })
        checkbox_decode_stream4.setOnCheckedChangeListener{
                _, isChecked -> viewModel.setDecodeStream4(isChecked) }
        viewModel.getDecodeStream4().observe(this, {
                isChecked -> checkbox_decode_stream4.isSelected = isChecked })

        // Set up toggle switches for encode, audio, filters, etc.
        switch_filter.setOnCheckedChangeListener {
                _, isChecked -> viewModel.setApplyGlFilter(isChecked) }
        viewModel.getApplyGlFilter().observe(this, {
                applyFilter -> switch_filter.isSelected = applyFilter })
        switch_encode.setOnCheckedChangeListener {
                _, isChecked -> viewModel.setEncodeStream1(isChecked) }
        viewModel.getEncodeStream1().observe(this, {
                encodeStream -> switch_encode.isSelected = encodeStream })
        switch_audio.setOnCheckedChangeListener {
                _, isChecked -> viewModel.setPlayAudio(isChecked) }
<<<<<<< HEAD
        viewModel.getPlayAudio().observe(this, {
                playAudio -> switch_audio.isSelected = playAudio })
        switch_loop.setOnCheckedChangeListener {
                _, isChecked -> viewModel.setLoop(isChecked) }
        viewModel.getLoop().observe(this, {
                loop -> switch_loop.isSelected = loop
            for (n in 0..NUMBER_OF_STREAMS-1) {
                if (exoPlayers[n] != null) {
                    exoPlayers[n]?.repeatMode =
                        if (loop) ExoPlayer.REPEAT_MODE_ONE else ExoPlayer.REPEAT_MODE_OFF
                }
            }
        })

        // Set up cancel button
        button_cancel.isEnabled = false // Will be the opposite of Decode button
        button_cancel.setOnClickListener {
            for (n in 0..NUMBER_OF_STREAMS-1) {
                if (exoPlayers[n] != null) {
                    exoPlayers[n]?.release()
                    exoPlayers[n] = null
                    decodeFinished()
                }
            }
=======
        viewModel.getPlayAudio().observe(this) { playAudio ->
            switch_audio.isSelected = playAudio
            audioMainTrack.mute(!playAudio)
>>>>>>> 41ed0ec1
        }

        // Set up cancel button
        button_cancel.isEnabled = false // Will be the opposite of Decode button
        button_cancel.setOnClickListener {
            for (n in 0..NUMBER_OF_STREAMS-1) {
                if (exoPlayers[n] != null) {
                    exoPlayers[n]?.release()
                    exoPlayers[n] = null
                    decodeFinished()
                }
            }
        }

        // Set up decode button
        button_start_decode.setOnClickListener {
            button_start_decode.isEnabled = false
            button_cancel.isEnabled = true

            // Release any old surfaces marked for deletion
            releaseSurfacesMarkedForDeletion()

            // Stream 1
            if (viewModel.getDecodeStream1Val()) {
                // Are we encoding this run?
                if (viewModel.getEncodeStream1Val()) {
                    // Set-up an observer so the AudioVideoEncoder can signal the encode is complete
                    // through the view model
                    viewModel.getEncodingInProgress().value = true // Set this directly (not post) so the observer doesn't trigger immediately
                    viewModel.getEncodingInProgress().observe(this, {
                            inProgress -> if(inProgress == false) encodeFinished() })
                    activeEncodes++

                    // Set up encoder and audio buffer manager
                    initializeEncoders()

                    // Decode and Encode
                    beginVideoDecode(VIDEO_RES_1, videoSurfaceManagers[0], 0,
                        audioVideoEncoders[0], encodeAudioBufferManagers[0])
                } else {
                    // Decode only
                    beginVideoDecode(VIDEO_RES_1, videoSurfaceManagers[0], 0)
                }
            }

            // Stream 2
            if (viewModel.getDecodeStream2Val()) {
                beginVideoDecode(VIDEO_RES_2, videoSurfaceManagers[1], 1)
            }

            // Stream 3
            if (viewModel.getDecodeStream3Val()) {
                beginVideoDecode(VIDEO_RES_3, videoSurfaceManagers[2], 2)
            }

            // Stream 4
            if (viewModel.getDecodeStream4Val()) {
                beginVideoDecode(VIDEO_RES_4, videoSurfaceManagers[3], 3)
            }

            GlobalScope.launch(Dispatchers.Default) {
                audioMainTrack.start()
            }
        }

        // TODO: Add option to swap out input video files
        // TODO: Add checkboxes to allow encodes for all streams
    }

    override fun onStop() {
        release()
        super.onStop()
    }

    override fun onDestroy() {
        glManager.release()
        super.onDestroy()
    }

    /**
     * Handy keyboard shortcuts
     */
    override fun onKeyUp(keyCode: Int, event: KeyEvent?): Boolean {
        when (keyCode) {
            // 1 - 4 : Toggle decode checkboxes
            KEYCODE_1 -> { checkbox_decode_stream1.isChecked = ! checkbox_decode_stream1.isChecked; checkbox_decode_stream1.clearFocus(); return true }
            KEYCODE_2 -> { checkbox_decode_stream2.isChecked = ! checkbox_decode_stream2.isChecked; checkbox_decode_stream2.clearFocus(); return true }
            KEYCODE_3 -> { checkbox_decode_stream3.isChecked = ! checkbox_decode_stream3.isChecked; checkbox_decode_stream3.clearFocus(); return true }
            KEYCODE_4 -> { checkbox_decode_stream4.isChecked = ! checkbox_decode_stream4.isChecked; checkbox_decode_stream4.clearFocus(); return true }

            // E, F, A : Toggle switches
            KEYCODE_E -> { switch_encode.isChecked = ! switch_encode.isChecked; switch_encode.clearFocus(); return true }
            KEYCODE_F -> { switch_filter.isChecked = ! switch_filter.isChecked; switch_filter.clearFocus(); return true }
            KEYCODE_A -> { switch_audio.isChecked = ! switch_audio.isChecked; switch_audio.clearFocus(); return true }
            KEYCODE_L -> { switch_loop.isChecked = ! switch_loop.isChecked; switch_loop.clearFocus(); return true }

            // D : Start decode
            KEYCODE_D -> {
                if (button_start_decode.isEnabled) {
                    button_start_decode.performClick()
                    return true
                }
            }

            // C : Cancel decode
            KEYCODE_C -> {
                if (button_cancel.isEnabled) {
                    button_cancel.performClick()
                    return true
                }
            }
        }

        // Pass up any unused keystrokes
        return super.onKeyUp(keyCode, event)
    }

    /**
     * Set up ExoPlayer and begin a decode/encode run
     *
     * @param inputVideoRawId The raw resource ID for the video file to decode
     * @param videoSurfaceManager The VideoSurfaceManger to use
     * internal decoding surfaces
     * @param streamNumber Stream number (0 - 3)
     * @param audioVideoEncoder Optional AudioVideoEncoder (if encoding is desired)
     * @param encodeAudioBufferManager Optional AudioBufferManager (if encoding is desired)
     */
    // ,
    // TODO: clean up line wrapping
    private fun beginVideoDecode(inputVideoRawId: Int,
                                 videoSurfaceManager: VideoSurfaceManager,
                                 streamNumber: Int,
                                 audioVideoEncoder: AudioVideoEncoder? = null,
                                 encodeAudioBufferManager: AudioBufferManager? = null) {
        // Keep track of active decodes to know when to re-enable decode button/clean up surfaces
        activeDecodes++

        // Set up audio track for this stream
        val startTimeUS = 0L
        val audioMixTrack = AudioMixTrack(startTimeUS)
        audioMainTrack.addMixTrack(streamNumber, audioMixTrack)

        // Setup custom video and audio renderers
        // Here is where you could set a start time relative to master timeline
        val renderersFactory = CustomExoRenderersFactory(this@MainActivity, viewModel,
            videoSurfaceManager, streamNumber, audioMixTrack, encodeAudioBufferManager)

        // Reduce default buffering to MIN_DECODE_BUFFER_MS to prevent over allocation
        // when processing multiple large streams
        val loadControl = DefaultLoadControl.Builder()
            .setBufferDurationsMs(MIN_DECODE_BUFFER_MS, MIN_DECODE_BUFFER_MS * 2, MIN_DECODE_BUFFER_MS, MIN_DECODE_BUFFER_MS)
            .createDefaultLoadControl()

        // Make sure any previously allocated ExoPlayers have been released
        if (exoPlayers[streamNumber] != null) {
            exoPlayers[streamNumber]?.release()
        }

        exoPlayers[streamNumber] = ExoPlayer.Builder(this@MainActivity, renderersFactory)
            .setLoadControl(loadControl)
            .build()

        if (audioVideoEncoder != null) {
            // Set up encode and decode surfaces
            videoSurfaceManager.initialize(exoPlayers[streamNumber]!!,
                audioVideoEncoder.videoEncoderInputSurface,
                audioVideoEncoder.encoderWidth,
                audioVideoEncoder.encoderHeight)

            // Start the encoder
            audioVideoEncoder.startEncode()
        } else {
            // Only set up decode surfaces
            videoSurfaceManager.initialize(exoPlayers[streamNumber]!!)
        }

        // Note: the decoder uses a custom MediaClock so this speed
        // value is not used, but it is required by the ExoPlayer API
        exoPlayers[streamNumber]?.setPlaybackParameters(PlaybackParameters(1f))

        // Add a listener for when the video is done
        exoPlayers[streamNumber]?.addListener(object: Player.Listener {
            override fun onPlayerStateChanged(playWhenReady: Boolean, playbackState: Int) {
                if (playbackState == Player.STATE_ENDED) {
                    audioVideoEncoder?.signalDecodingComplete()
                    exoPlayers[streamNumber]?.release()
                    this@MainActivity.decodeFinished()
                }
            }
        })

        // Set up video source and start the player
        val videoSource = buildExoMediaSource(this, inputVideoRawId)
        exoPlayers[streamNumber]?.setMediaSource(videoSource)
        exoPlayers[streamNumber]?.prepare()

<<<<<<< HEAD
        exoPlayers[streamNumber]?.repeatMode =
            if (switch_loop.isChecked) Player.REPEAT_MODE_ONE else Player.REPEAT_MODE_OFF
=======
        // Clear FPS stats
        FpsStats.get().reset()
>>>>>>> 41ed0ec1

        exoPlayers[streamNumber]?.playWhenReady = true
    }

    // Indicate one more preview surface is available
    // This is used to only enable the decode button only after all the decode surfaces are ready
    fun surfaceAvailable() {
        numberOfReadySurfaces++

        if (numberOfReadySurfaces >= NUMBER_OF_STREAMS) {
            runOnUiThread {
                button_start_decode.isEnabled = true
                button_cancel.isEnabled = false
            }
        }
    }

    // Indicate one more preview surface has been released
    fun surfaceReleased() {
        numberOfReadySurfaces--

        if (numberOfReadySurfaces < NUMBER_OF_STREAMS) {
            runOnUiThread {
                button_start_decode.isEnabled = false
                button_cancel.isEnabled = true
            }
        }
    }

    // Called for each completed decode. When there are no more on-going decodes or encodes, mark
    // old surfaces for deletion and set-up fresh ones.
    private fun decodeFinished() {
        activeDecodes--
        if (activeDecodes <= 0 && activeEncodes <= 0) {
            runOnUiThread {
                markSurfacesForDeletion()
                initializeSurfaces()
                updateLog("Decoding of all streams completed.")
            }
            audioMainTrack.reset()
        }
    }

    // Called for each completed encode. When there are no more on-going decodes or encodes, mark
    // old surfaces for deletion and set-up fresh ones.
    private fun encodeFinished() {
        activeEncodes--
        viewModel.getEncodingInProgress().removeObservers(this)
        if (activeDecodes == 0 && activeEncodes == 0) {
            runOnUiThread {
                markSurfacesForDeletion()
                initializeSurfaces()
            }
        }
    }

    /**
     * Check if this device is a Chrome OS device
     */
    fun isArc(): Boolean {
        return packageManager.hasSystemFeature("org.chromium.arc")
    }

    private val requestPermission = registerForActivityResult(RequestPermission()) { granted ->
        if (granted) {
            // Permission granted, restart the app
            updateLog("Permissions granted! Encoding will save to file. Restarting app...")
            val intent = this.intent
            finish()
            startActivity(intent)
        } else {
            // updateLog("File permissions not granted. Encoding will not save to file.")
        }
    }

    /**
     * Check for required app permissions and request them from user if necessary
     */
    private fun checkPermissions(): Boolean {
        if (ContextCompat.checkSelfPermission(this,
            Manifest.permission.WRITE_EXTERNAL_STORAGE) != PackageManager.PERMISSION_GRANTED) {
                // Launch the permission request for WRITE_EXTERNAL_STORAGE
                requestPermission.launch(Manifest.permission.WRITE_EXTERNAL_STORAGE, )
                return false
        }
        return true
    }

    // Convenience function to write to on-screen log and logcat log simultaneously
    fun updateLog(message: String, clear: Boolean = false) {
        // Don't log empty strings
        if (!clear && message.equals("")) {
            return
        }

        // Output to logcat
        logd(message)

        // Clear and/or update on-screen log
        runOnUiThread {
            if (clear)
                text_log.text = ""
            else
                text_log.append("\n")

            text_log.append(message)
            scroll_log.post { scroll_log.fullScroll(View.FOCUS_DOWN) }
        }
    }

    /**
     * Set up options menu to allow debug logging and clearing cache'd data
     */
    override fun onCreateOptionsMenu(menu: Menu): Boolean {
        val inflater: MenuInflater = menuInflater
        inflater.inflate(R.menu.menu_main, menu)
        return true
    }

    /**
     * Handle menu presses
     */
    override fun onOptionsItemSelected(item: MenuItem): Boolean {
        return when (item.itemId) {
            R.id.menu_delete_exports -> {
                deleteEncodes(this, viewModel, FILE_PREFIX)
                true
            }
            //R.id.menu_delete_logs -> {
            //    deleteLogs(this)
            //    true
            //}
            else -> super.onOptionsItemSelected(item)
        }
    }
}<|MERGE_RESOLUTION|>--- conflicted
+++ resolved
@@ -268,9 +268,10 @@
                 encodeStream -> switch_encode.isSelected = encodeStream })
         switch_audio.setOnCheckedChangeListener {
                 _, isChecked -> viewModel.setPlayAudio(isChecked) }
-<<<<<<< HEAD
-        viewModel.getPlayAudio().observe(this, {
-                playAudio -> switch_audio.isSelected = playAudio })
+        viewModel.getPlayAudio().observe(this) { playAudio ->
+            switch_audio.isSelected = playAudio
+            audioMainTrack.mute(!playAudio)
+        }
         switch_loop.setOnCheckedChangeListener {
                 _, isChecked -> viewModel.setLoop(isChecked) }
         viewModel.getLoop().observe(this, {
@@ -293,11 +294,6 @@
                     decodeFinished()
                 }
             }
-=======
-        viewModel.getPlayAudio().observe(this) { playAudio ->
-            switch_audio.isSelected = playAudio
-            audioMainTrack.mute(!playAudio)
->>>>>>> 41ed0ec1
         }
 
         // Set up cancel button
@@ -494,13 +490,8 @@
         exoPlayers[streamNumber]?.setMediaSource(videoSource)
         exoPlayers[streamNumber]?.prepare()
 
-<<<<<<< HEAD
-        exoPlayers[streamNumber]?.repeatMode =
-            if (switch_loop.isChecked) Player.REPEAT_MODE_ONE else Player.REPEAT_MODE_OFF
-=======
         // Clear FPS stats
         FpsStats.get().reset()
->>>>>>> 41ed0ec1
 
         exoPlayers[streamNumber]?.playWhenReady = true
     }
