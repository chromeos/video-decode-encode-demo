/*
 * Copyright (c) 2020 Google LLC
 *
 * Licensed under the Apache License, Version 2.0 (the "License");
 * you may not use this file except in compliance with the License.
 * You may obtain a copy of the License at
 *
 *     http://www.apache.org/licenses/LICENSE-2.0
 *
 * Unless required by applicable law or agreed to in writing, software
 * distributed under the License is distributed on an "AS IS" BASIS,
 * WITHOUT WARRANTIES OR CONDITIONS OF ANY KIND, either express or implied.
 * See the License for the specific language governing permissions and
 * limitations under the License.
 */

package dev.hadrosaur.videodecodeencodedemo

import android.Manifest
import android.content.pm.PackageManager
import android.os.Bundle
import android.util.Log
import android.view.*
import android.view.KeyEvent.*
import android.widget.SeekBar
import androidx.activity.result.contract.ActivityResultContracts.RequestPermission
import androidx.activity.viewModels
import androidx.appcompat.app.AppCompatActivity
import androidx.core.content.ContextCompat
import com.google.android.exoplayer2.*
import dev.hadrosaur.videodecodeencodedemo.AudioHelpers.AudioBufferManager
import dev.hadrosaur.videodecodeencodedemo.Utils.*
import dev.hadrosaur.videodecodeencodedemo.VideoHelpers.VideoSurfaceManager
import kotlinx.android.synthetic.main.activity_main.*

const val NUMBER_OF_STREAMS = 4

// TODO: replace this with proper file loading
//const val VIDEO_RES_1 = R.raw.short_4k_30fps_01
const val VIDEO_RES_1 = R.raw.video_3840x2160_30fps
const val VIDEO_RES_2 = R.raw.short_4k_30fps_02
const val VIDEO_RES_3 = R.raw.video_3840x2160_60fps
const val VIDEO_RES_4 = R.raw.short_4k_30fps_04

class MainActivity : AppCompatActivity() {
    // Preview surfaces
    // TODO: Revisit the "To Delete" logic and make sure it is still necessary. Possibly remove it.
    private var previewSurfaceViews = ArrayList<SurfaceView>()
    private var previewSurfaceViewsToDelete = ArrayList<SurfaceView>()

    // Counter to track if all surfaces are ready
    private var numberOfReadySurfaces = 0
    private var activeDecodes = 0
    private var activeEncodes = 0

    // Managers for internal surfaces
    private var videoSurfaceManagers = ArrayList<VideoSurfaceManager>()
    private var videoSurfaceManagersToDelete = ArrayList<VideoSurfaceManager>()

    // Managers for audio buffers used for encoding
    private var audioBufferManagers = ArrayList<AudioBufferManager>()

    // Audio / Video encoders
    var audioVideoEncoders = ArrayList<AudioVideoEncoder>()

    // ExoPlayers
    val exoPlayers = arrayOfNulls<ExoPlayer>(NUMBER_OF_STREAMS)

    // The GlManager manages the eglcontext for all renders and filters
    private val glManager = GlManager()

    val viewModel: MainViewModel by viewModels()

    companion object {
        const val LOG_VIDEO_EVERY_N_FRAMES = 300 // Log dropped frames and fps every N frames
        const val LOG_AUDIO_EVERY_N_FRAMES = 500 // Log dropped frames and fps every N frames
        const val MIN_DECODE_BUFFER_MS = 68 // Roughly 2 frames at 30fps.
        const val LOG_TAG = "VideoDemo"
        const val FILE_PREFIX = "VideoDemo"
        var CAN_WRITE_FILES = false // Used to check if file write permissions have been granted

        // Convenience logging function
        fun logd(message: String) {
            Log.d(LOG_TAG, message)
        }
    }

    private fun initializeEncoders() {
        // Free up old encoders and audio buffer managers
        releaseEncoders()

        // Stream 1
        audioBufferManagers.add(AudioBufferManager())
        audioVideoEncoders.add(AudioVideoEncoder(viewModel, videoSurfaceManagers[0].renderer.frameLedger, audioBufferManagers[0]))

        // Stream 2 - 4 not currently permitted to encode

        // Stream 2
        // audioBufferManagers.add(AudioBufferManager())
        // audioVideoEncoders.add(AudioVideoEncoder(viewModel, videoSurfaceManagers[1].renderer.frameLedger, audioBufferManagers[1]))

        // Stream 3
        // audioBufferManagers.add(AudioBufferManager())
        // audioVideoEncoders.add(AudioVideoEncoder(viewModel, videoSurfaceManagers[2].renderer.frameLedger, audioBufferManagers[2]))

        // Stream 4
        // audioBufferManagers.add(AudioBufferManager())
        // audioVideoEncoders.add(AudioVideoEncoder(viewModel, videoSurfaceManagers[3].renderer.frameLedger, audioBufferManagers[3]))
    }

    private fun initializeSurfaces() {
        numberOfReadySurfaces = 0

        // Create the preview surfaces
        for (n in 0..NUMBER_OF_STREAMS) {
            previewSurfaceViews.add(SurfaceView(this))
        }

        // Setup surface listeners to indicate when surfaces have been created/destroyed
        for (n in 0..NUMBER_OF_STREAMS) {
            previewSurfaceViews[n].holder.addCallback(VideoSurfaceViewListener(this))
        }

        // Create the internal SurfaceTextures that will be used for decoding
        initializeInternalSurfaces()

        // Add the preview surfaces to the UI
        frame_one.addView(previewSurfaceViews[0])
        frame_two.addView(previewSurfaceViews[1])
        frame_three.addView(previewSurfaceViews[2])
        frame_four.addView(previewSurfaceViews[3])
    }

    // Create the internal SurfaceTextures that will be used for decoding
    private fun initializeInternalSurfaces() {
        // Clean-up any surfaces that need deletion
        releaseSurfacesMarkedForDeletion()

        // Empty and free current arrays of surface managers
        videoSurfaceManagers.clear()

        for (n in 0..NUMBER_OF_STREAMS) {
            videoSurfaceManagers.add(VideoSurfaceManager(viewModel, glManager, previewSurfaceViews[n], n+1))
        }
    }

    /**
     * To start a new test, fresh surfaces are needed but do not garbage collect them until the next
     * time "Decode" is pressed.
     */
    private fun markSurfacesForDeletion() {
        // Point deletion handles to the old arrays of managers/views
        previewSurfaceViewsToDelete = previewSurfaceViews
        videoSurfaceManagersToDelete = videoSurfaceManagers

        // Set up new arrays for the fresh managers/views
        previewSurfaceViews = ArrayList()
        videoSurfaceManagers = ArrayList()
    }

    /**
     * Clear any surfaces/managers marked for deletion
     */
    private fun releaseSurfacesMarkedForDeletion() {
        previewSurfaceViewsToDelete.clear()
        previewSurfaceViewsToDelete = ArrayList()

        for (manager in videoSurfaceManagersToDelete) {
            manager.release()
        }
        videoSurfaceManagersToDelete.clear()
        videoSurfaceManagersToDelete = ArrayList()
    }

    // Empty and free current arrays encoders and audio managers
    private fun releaseEncoders() {
        audioBufferManagers.clear()
        for (encoder in audioVideoEncoders) {
            encoder.release()
        }
        audioVideoEncoders.clear()
    }

    private fun release() {
        releaseSurfacesMarkedForDeletion()
        releaseEncoders()
    }

    override fun onCreate(savedInstanceState: Bundle?) {
        super.onCreate(savedInstanceState)
        setContentView(R.layout.activity_main)

        // Set up encoder default formats
        setDefaultEncoderFormats(this, viewModel)

        // Set up output directory for muxer
        viewModel.encodeOutputDir = getAppSpecificVideoStorageDir(this, viewModel, FILE_PREFIX)

        // Set up preview surfaces as well as internal, non-visible decoding surfaces
        initializeSurfaces()

        // Request file read/write permissions need to save encodes.
        if (checkPermissions()) {
            CAN_WRITE_FILES = true
        } else {
            updateLog("File permissions not granted. Encoding will not save to file.")
        }

        // Set up preview frame frequency seekbar
        seek_framedelay.setOnSeekBarChangeListener(object : SeekBar.OnSeekBarChangeListener {
            override fun onProgressChanged(seekBar: SeekBar?, progress: Int, fromUser: Boolean) {
                viewModel.setPreviewFrameFrequency(progress)
                runOnUiThread {
                    text_frame_delay.text = "Preview every ${progress} frames"
                }
            }
            override fun onStartTrackingTouch(seekBar: SeekBar?) {
            }
            override fun onStopTrackingTouch(seekBar: SeekBar?) {
            }
        })
        viewModel.getPreviewFrameFrequency().observe(this, { frameFrequency ->
            seek_framedelay.progress = frameFrequency
        })

        // Set up on-screen log
        viewModel.getLogText().observe(this, { logText ->
            runOnUiThread {
                updateLog(logText)
            }
        })

        // Set up decode checkboxes
        checkbox_decode_stream1.setOnCheckedChangeListener{
                _, isChecked -> viewModel.setDecodeStream1(isChecked) }
        viewModel.getDecodeStream1().observe(this, {
                isChecked -> checkbox_decode_stream1.isSelected = isChecked })
        checkbox_decode_stream2.setOnCheckedChangeListener{
                _, isChecked -> viewModel.setDecodeStream2(isChecked) }
        viewModel.getDecodeStream2().observe(this, {
                isChecked -> checkbox_decode_stream2.isSelected = isChecked })
        checkbox_decode_stream3.setOnCheckedChangeListener{
                _, isChecked -> viewModel.setDecodeStream3(isChecked) }
        viewModel.getDecodeStream3().observe(this, {
                isChecked -> checkbox_decode_stream3.isSelected = isChecked })
        checkbox_decode_stream4.setOnCheckedChangeListener{
                _, isChecked -> viewModel.setDecodeStream4(isChecked) }
        viewModel.getDecodeStream4().observe(this, {
                isChecked -> checkbox_decode_stream4.isSelected = isChecked })

        // Set up toggle switches for encode, audio, filters, etc.
        switch_filter.setOnCheckedChangeListener {
                _, isChecked -> viewModel.setApplyGlFilter(isChecked) }
        viewModel.getApplyGlFilter().observe(this, {
                applyFilter -> switch_filter.isSelected = applyFilter })
        switch_encode.setOnCheckedChangeListener {
                _, isChecked -> viewModel.setEncodeStream1(isChecked) }
        viewModel.getEncodeStream1().observe(this, {
                encodeStream -> switch_encode.isSelected = encodeStream })
        switch_audio.setOnCheckedChangeListener {
                _, isChecked -> viewModel.setPlayAudio(isChecked) }
        viewModel.getPlayAudio().observe(this, {
                playAudio -> switch_audio.isSelected = playAudio })
        switch_loop.setOnCheckedChangeListener {
                _, isChecked -> viewModel.setLoop(isChecked) }
        viewModel.getLoop().observe(this, {
                loop -> switch_loop.isSelected = loop
            for (n in 0..NUMBER_OF_STREAMS-1) {
                if (exoPlayers[n] != null) {
                    exoPlayers[n]?.repeatMode =
                        if (loop) ExoPlayer.REPEAT_MODE_ONE else ExoPlayer.REPEAT_MODE_OFF
                }
            }
        })

        // Set up cancel button
        button_cancel.isEnabled = false // Will be the opposite of Decode button
        button_cancel.setOnClickListener {
            for (n in 0..NUMBER_OF_STREAMS-1) {
                if (exoPlayers[n] != null) {
                    exoPlayers[n]?.release()
                    exoPlayers[n] = null
                    decodeFinished()
                }
            }
        }

        // Set up cancel button
        button_cancel.isEnabled = false // Will be the opposite of Decode button
        button_cancel.setOnClickListener {
            for (n in 0..NUMBER_OF_STREAMS-1) {
                if (exoPlayers[n] != null) {
                    exoPlayers[n]?.release()
                    exoPlayers[n] = null
                    decodeFinished()
                }
            }
        }

        // Set up decode button
        button_start_decode.setOnClickListener {
            button_start_decode.isEnabled = false
            button_cancel.isEnabled = true

            // Release any old surfaces marked for deletion
            releaseSurfacesMarkedForDeletion()

            // Stream 1
            if (viewModel.getDecodeStream1Val()) {
                // Are we encoding this run?
                if (viewModel.getEncodeStream1Val()) {
                    // Set-up an observer so the AudioVideoEncoder can signal the encode is complete
                    // through the view model
                    viewModel.getEncodingInProgress().value = true // Set this directly (not post) so the observer doesn't trigger immediately
                    viewModel.getEncodingInProgress().observe(this, {
                            inProgress -> if(inProgress == false) encodeFinished() })
                    activeEncodes++

                    // Set up encoder and audio buffer manager
                    initializeEncoders()

                    // Decode and Encode
                    beginVideoDecode(VIDEO_RES_1, videoSurfaceManagers[0], 0,
                        audioVideoEncoders[0], audioBufferManagers[0])
                } else {
                    // Decode only
                    beginVideoDecode(VIDEO_RES_1, videoSurfaceManagers[0], 0)
                }
            }

            // Stream 2
            if (viewModel.getDecodeStream2Val()) {
                beginVideoDecode(VIDEO_RES_2, videoSurfaceManagers[1], 1)
            }

            // Stream 3
            if (viewModel.getDecodeStream3Val()) {
                beginVideoDecode(VIDEO_RES_3, videoSurfaceManagers[2], 2)
            }

            // Stream 4
            if (viewModel.getDecodeStream4Val()) {
                beginVideoDecode(VIDEO_RES_4, videoSurfaceManagers[3], 3)
            }
        }

        // TODO: Add option to swap out input video files
        // TODO: Add checkboxes to allow encodes for all streams
    }

    override fun onStop() {
        release()
        super.onStop()
    }

    override fun onDestroy() {
        glManager.release()
        super.onDestroy()
    }

    /**
     * Handy keyboard shortcuts
     */
    override fun onKeyUp(keyCode: Int, event: KeyEvent?): Boolean {
        when (keyCode) {
            // 1 - 4 : Toggle decode checkboxes
            KEYCODE_1 -> { checkbox_decode_stream1.isChecked = ! checkbox_decode_stream1.isChecked; checkbox_decode_stream1.clearFocus(); return true }
            KEYCODE_2 -> { checkbox_decode_stream2.isChecked = ! checkbox_decode_stream2.isChecked; checkbox_decode_stream2.clearFocus(); return true }
            KEYCODE_3 -> { checkbox_decode_stream3.isChecked = ! checkbox_decode_stream3.isChecked; checkbox_decode_stream3.clearFocus(); return true }
            KEYCODE_4 -> { checkbox_decode_stream4.isChecked = ! checkbox_decode_stream4.isChecked; checkbox_decode_stream4.clearFocus(); return true }

            // E, F, A : Toggle switches
            KEYCODE_E -> { switch_encode.isChecked = ! switch_encode.isChecked; switch_encode.clearFocus(); return true }
            KEYCODE_F -> { switch_filter.isChecked = ! switch_filter.isChecked; switch_filter.clearFocus(); return true }
            KEYCODE_A -> { switch_audio.isChecked = ! switch_audio.isChecked; switch_audio.clearFocus(); return true }
            KEYCODE_L -> { switch_loop.isChecked = ! switch_loop.isChecked; switch_loop.clearFocus(); return true }

            // D : Start decode
            KEYCODE_D -> {
                if (button_start_decode.isEnabled) {
                    button_start_decode.performClick()
                    return true
                }
            }

            // C : Cancel decode
            KEYCODE_C -> {
                if (button_cancel.isEnabled) {
                    button_cancel.performClick()
                    return true
                }
            }
        }

        // Pass up any unused keystrokes
        return super.onKeyUp(keyCode, event)
    }

    /**
     * Set up ExoPlayer and begin a decode/encode run
     *
     * @param inputVideoRawId The raw resource ID for the video file to decode
     * @param videoSurfaceManager The VideoSurfaceManger to use
     * internal decoding surfaces
     * @param streamNumber Stream number (0 - 3)
     * @param audioVideoEncoder Optional AudioVideoEncoder (if encoding is desired)
     * @param audioBufferManager Optional AudioBufferManager (if encoding is desired)
     */
    // ,
    // TODO: clean up line wrapping
    private fun beginVideoDecode(inputVideoRawId: Int,
                         videoSurfaceManager: VideoSurfaceManager,
                         streamNumber: Int,
                         audioVideoEncoder: AudioVideoEncoder? = null,
                         audioBufferManager: AudioBufferManager? = null) {
        // Keep track of active decodes to know when to re-enable decode button/clean up surfaces
        activeDecodes++

        // Setup custom video and audio renderers
        val renderersFactory = CustomExoRenderersFactory(this@MainActivity, viewModel,
            videoSurfaceManager, streamNumber, audioBufferManager)

        // Reduce default buffering to MIN_DECODE_BUFFER_MS to prevent over allocation
        // when processing multiple large streams
        val loadControl = DefaultLoadControl.Builder()
            .setBufferDurationsMs(MIN_DECODE_BUFFER_MS, MIN_DECODE_BUFFER_MS * 2, MIN_DECODE_BUFFER_MS, MIN_DECODE_BUFFER_MS)
            .createDefaultLoadControl()

        // Make sure any previously allocated ExoPlayers have been released
        if (exoPlayers[streamNumber] != null) {
            exoPlayers[streamNumber]?.release()
        }

        exoPlayers[streamNumber] = ExoPlayer.Builder(this@MainActivity, renderersFactory)
            .setLoadControl(loadControl)
            .build()

        if (audioVideoEncoder != null) {
            // Set up encode and decode surfaces
            videoSurfaceManager.initialize(exoPlayers[streamNumber]!!,
                audioVideoEncoder.videoEncoderInputSurface,
                audioVideoEncoder.encoderWidth,
                audioVideoEncoder.encoderHeight)

            // Start the encoder
            audioVideoEncoder.startEncode()
        } else {
            // Only set up decode surfaces
            videoSurfaceManager.initialize(exoPlayers[streamNumber]!!)
        }

        // Note: the decoder uses a custom MediaClock that goes as fast as possible so this speed
        // value is not used, but required by the ExoPlayer API
        exoPlayers[streamNumber]?.setPlaybackParameters(PlaybackParameters(1f))

        // Add a listener for when the video is done
<<<<<<< HEAD
        exoPlayers[streamNumber]?.addListener(object: Player.EventListener {
            override fun onPlayerStateChanged(playWhenReady: Boolean , playbackState: Int) {
=======
        exoPlayers[streamNumber]?.addListener(object: Player.Listener {
            override fun onPlayerStateChanged(playWhenReady: Boolean, playbackState: Int) {
>>>>>>> 772e20cf
                if (playbackState == Player.STATE_ENDED) {
                    audioVideoEncoder?.signalDecodingComplete()
                    exoPlayers[streamNumber]?.release()
                    this@MainActivity.decodeFinished()
                }
            }
        })

        // Set up video source and start the player
        val videoSource = buildExoMediaSource(this, inputVideoRawId)
        exoPlayers[streamNumber]?.setMediaSource(videoSource)
        exoPlayers[streamNumber]?.prepare()

<<<<<<< HEAD
        exoPlayers[streamNumber]?.repeatMode =
            if (switch_loop.isChecked) Player.REPEAT_MODE_ONE else Player.REPEAT_MODE_OFF

=======
>>>>>>> 772e20cf
        exoPlayers[streamNumber]?.playWhenReady = true
    }

    // Indicate one more preview surface is available
    // This is used to only enable the decode button only after all the decode surfaces are ready
    fun surfaceAvailable() {
        numberOfReadySurfaces++

        if (numberOfReadySurfaces >= NUMBER_OF_STREAMS) {
            runOnUiThread {
                button_start_decode.isEnabled = true
                button_cancel.isEnabled = false
            }
        }
    }

    // Indicate one more preview surface has been released
    fun surfaceReleased() {
        numberOfReadySurfaces--

        if (numberOfReadySurfaces < NUMBER_OF_STREAMS) {
            runOnUiThread {
                button_start_decode.isEnabled = false
                button_cancel.isEnabled = true
            }
        }
    }

    // Called for each completed decode. When there are no more on-going decodes or encodes, mark
    // old surfaces for deletion and set-up fresh ones.
    private fun decodeFinished() {
        activeDecodes--
        if (activeDecodes <= 0 && activeEncodes <= 0) {
            runOnUiThread {
                markSurfacesForDeletion()
                initializeSurfaces()
            }
        }
    }

    // Called for each completed encode. When there are no more on-going decodes or encodes, mark
    // old surfaces for deletion and set-up fresh ones.
    private fun encodeFinished() {
        activeEncodes--
        viewModel.getEncodingInProgress().removeObservers(this)
        if (activeDecodes == 0 && activeEncodes == 0) {
            runOnUiThread {
                markSurfacesForDeletion()
                initializeSurfaces()
            }
        }
    }

    /**
     * Check if this device is a Chrome OS device
     */
    fun isArc(): Boolean {
        return packageManager.hasSystemFeature("org.chromium.arc")
    }

    private val requestPermission = registerForActivityResult(RequestPermission()) { granted ->
        if (granted) {
            // Permission granted, restart the app
            updateLog("Permissions granted! Encoding will save to file. Restarting app...")
            val intent = this.intent
            finish()
            startActivity(intent)
        } else {
            // updateLog("File permissions not granted. Encoding will not save to file.")
        }
    }

    /**
     * Check for required app permissions and request them from user if necessary
     */
    private fun checkPermissions(): Boolean {
        if (ContextCompat.checkSelfPermission(this,
            Manifest.permission.WRITE_EXTERNAL_STORAGE) != PackageManager.PERMISSION_GRANTED) {
                // Launch the permission request for WRITE_EXTERNAL_STORAGE
                requestPermission.launch(Manifest.permission.WRITE_EXTERNAL_STORAGE)
                return false
        }
        return true
    }

    // Convenience function to write to on-screen log and logcat log simultaneously
    fun updateLog(message: String, clear: Boolean = false) {
        logd(message)

        runOnUiThread {
            if (clear)
                text_log.text = ""
            else
                text_log.append("\n")

            text_log.append(message)
            scroll_log.post { scroll_log.fullScroll(View.FOCUS_DOWN) }
        }
    }

    /**
     * Set up options menu to allow debug logging and clearing cache'd data
     */
    override fun onCreateOptionsMenu(menu: Menu): Boolean {
        val inflater: MenuInflater = menuInflater
        inflater.inflate(R.menu.menu_main, menu)
        return true
    }

    /**
     * Handle menu presses
     */
    override fun onOptionsItemSelected(item: MenuItem): Boolean {
        return when (item.itemId) {
            R.id.menu_delete_exports -> {
                deleteEncodes(this, viewModel, FILE_PREFIX)
                true
            }
            //R.id.menu_delete_logs -> {
            //    deleteLogs(this)
            //    true
            //}
            else -> super.onOptionsItemSelected(item)
        }
    }
}<|MERGE_RESOLUTION|>--- conflicted
+++ resolved
@@ -140,7 +140,7 @@
         videoSurfaceManagers.clear()
 
         for (n in 0..NUMBER_OF_STREAMS) {
-            videoSurfaceManagers.add(VideoSurfaceManager(viewModel, glManager, previewSurfaceViews[n], n+1))
+            videoSurfaceManagers.add(VideoSurfaceManager(viewModel, glManager, previewSurfaceViews[n], n))
         }
     }
 
@@ -454,13 +454,8 @@
         exoPlayers[streamNumber]?.setPlaybackParameters(PlaybackParameters(1f))
 
         // Add a listener for when the video is done
-<<<<<<< HEAD
-        exoPlayers[streamNumber]?.addListener(object: Player.EventListener {
-            override fun onPlayerStateChanged(playWhenReady: Boolean , playbackState: Int) {
-=======
         exoPlayers[streamNumber]?.addListener(object: Player.Listener {
             override fun onPlayerStateChanged(playWhenReady: Boolean, playbackState: Int) {
->>>>>>> 772e20cf
                 if (playbackState == Player.STATE_ENDED) {
                     audioVideoEncoder?.signalDecodingComplete()
                     exoPlayers[streamNumber]?.release()
@@ -474,12 +469,9 @@
         exoPlayers[streamNumber]?.setMediaSource(videoSource)
         exoPlayers[streamNumber]?.prepare()
 
-<<<<<<< HEAD
         exoPlayers[streamNumber]?.repeatMode =
             if (switch_loop.isChecked) Player.REPEAT_MODE_ONE else Player.REPEAT_MODE_OFF
 
-=======
->>>>>>> 772e20cf
         exoPlayers[streamNumber]?.playWhenReady = true
     }
 
