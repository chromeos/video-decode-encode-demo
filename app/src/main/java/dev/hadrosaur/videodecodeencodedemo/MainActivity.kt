/*
 * Copyright (c) 2020 Google LLC
 *
 * Licensed under the Apache License, Version 2.0 (the "License");
 * you may not use this file except in compliance with the License.
 * You may obtain a copy of the License at
 *
 *     http://www.apache.org/licenses/LICENSE-2.0
 *
 * Unless required by applicable law or agreed to in writing, software
 * distributed under the License is distributed on an "AS IS" BASIS,
 * WITHOUT WARRANTIES OR CONDITIONS OF ANY KIND, either express or implied.
 * See the License for the specific language governing permissions and
 * limitations under the License.
 */

package dev.hadrosaur.videodecodeencodedemo

import android.Manifest
import android.content.pm.PackageManager
import android.os.Bundle
import android.util.Log
import android.view.*
import android.view.KeyEvent.*
import android.widget.SeekBar
import androidx.activity.result.contract.ActivityResultContracts.RequestPermission
import androidx.activity.viewModels
import androidx.appcompat.app.AppCompatActivity
import androidx.core.content.ContextCompat
import com.google.android.exoplayer2.*
import com.google.android.exoplayer2.Player.MEDIA_ITEM_TRANSITION_REASON_REPEAT
import dev.hadrosaur.videodecodeencodedemo.AudioHelpers.AudioBufferManager
import dev.hadrosaur.videodecodeencodedemo.AudioHelpers.AudioMainTrack
import dev.hadrosaur.videodecodeencodedemo.AudioHelpers.AudioMixTrack
import dev.hadrosaur.videodecodeencodedemo.Utils.*
import dev.hadrosaur.videodecodeencodedemo.VideoHelpers.FpsStats
import dev.hadrosaur.videodecodeencodedemo.VideoHelpers.VideoSurfaceManager
import kotlinx.android.synthetic.main.activity_main.*
import kotlinx.coroutines.Dispatchers
import kotlinx.coroutines.GlobalScope
import kotlinx.coroutines.launch

const val NUMBER_OF_STREAMS = 4

// TODO: replace this with proper file loading
const val VIDEO_RES_1 = R.raw.test_4k_01_30fps
const val VIDEO_RES_2 = R.raw.test_4k_04_30fps
const val VIDEO_RES_3 = R.raw.test_4k_05_30fps
const val VIDEO_RES_4 = R.raw.test_4k_06_30fps

class MainActivity : AppCompatActivity() {
    // Preview surfaces
    // TODO: Revisit the "To Delete" logic and make sure it is still necessary. Possibly remove it.
    private var previewSurfaceViews = ArrayList<SurfaceView>()
    private var previewSurfaceViewsToDelete = ArrayList<SurfaceView>()

    // Counter to track if all surfaces are ready
    private var numberOfReadySurfaces = 0
    private var activeDecodes = 0
    private var activeEncodes = 0

    // Managers for internal surfaces
    private var videoSurfaceManagers = ArrayList<VideoSurfaceManager>()
    private var videoSurfaceManagersToDelete = ArrayList<VideoSurfaceManager>()

    // Managers for audio buffers used for encoding
    private var encodeAudioBufferManagers = ArrayList<AudioBufferManager>()

    // The main audio mixdown track
    private var audioMainTrack = AudioMainTrack()

    // Audio / Video encoders
    var audioVideoEncoders = ArrayList<AudioVideoEncoder>()

    // ExoPlayers
    val exoPlayers = arrayOfNulls<ExoPlayer>(NUMBER_OF_STREAMS)

    // The GlManager manages the eglcontext for all renders and filters
    private val glManager = GlManager()

    val viewModel: MainViewModel by viewModels()

    companion object {
        const val LOG_VIDEO_EVERY_N_FRAMES = 300 // Log dropped frames and fps every N frames
        const val LOG_AUDIO_EVERY_N_FRAMES = 500 // Log dropped frames and fps every N frames
        const val MIN_DECODE_BUFFER_MS = 68 // Roughly 2 frames at 30fps.
        const val LOG_TAG = "VideoDemo"
        const val FILE_PREFIX = "VideoDemo"
        var CAN_WRITE_FILES = false // Used to check if file write permissions have been granted

        // Convenience logging function
        fun logd(message: String) {
            Log.d(LOG_TAG, message)
        }
    }

    private fun initializeEncoders() {
        // Free up old encoders and audio buffer managers
        releaseEncoders()

        // Stream 1
        encodeAudioBufferManagers.add(AudioBufferManager())
        audioVideoEncoders.add(AudioVideoEncoder(viewModel, videoSurfaceManagers[0].renderer.frameLedger, encodeAudioBufferManagers[0]))

        // Stream 2 - 4 not currently permitted to encode

        // Stream 2
        // audioBufferManagers.add(AudioBufferManager())
        // audioVideoEncoders.add(AudioVideoEncoder(viewModel, videoSurfaceManagers[1].renderer.frameLedger, audioBufferManagers[1]))

        // Stream 3
        // audioBufferManagers.add(AudioBufferManager())
        // audioVideoEncoders.add(AudioVideoEncoder(viewModel, videoSurfaceManagers[2].renderer.frameLedger, audioBufferManagers[2]))

        // Stream 4
        // audioBufferManagers.add(AudioBufferManager())
        // audioVideoEncoders.add(AudioVideoEncoder(viewModel, videoSurfaceManagers[3].renderer.frameLedger, audioBufferManagers[3]))
    }

    private fun initializeSurfaces() {
        numberOfReadySurfaces = 0

        // Create the preview surfaces
        for (n in 0..NUMBER_OF_STREAMS) {
            previewSurfaceViews.add(SurfaceView(this))
        }

        // Setup surface listeners to indicate when surfaces have been created/destroyed
        for (n in 0..NUMBER_OF_STREAMS) {
            previewSurfaceViews[n].holder.addCallback(VideoSurfaceViewListener(this))
        }

        // Create the internal SurfaceTextures that will be used for decoding
        initializeInternalSurfaces()

        // Add the preview surfaces to the UI
        frame_one.addView(previewSurfaceViews[0])
        frame_two.addView(previewSurfaceViews[1])
        frame_three.addView(previewSurfaceViews[2])
        frame_four.addView(previewSurfaceViews[3])
    }

    // Create the internal SurfaceTextures that will be used for decoding
    private fun initializeInternalSurfaces() {
        // Clean-up any surfaces that need deletion
        releaseSurfacesMarkedForDeletion()

        // Empty and free current arrays of surface managers
        videoSurfaceManagers.clear()

        for (n in 0..NUMBER_OF_STREAMS) {
            videoSurfaceManagers.add(VideoSurfaceManager(viewModel, glManager, previewSurfaceViews[n], n))
        }
    }

    /**
     * To start a new test, fresh surfaces are needed but do not garbage collect them until the next
     * time "Decode" is pressed.
     */
    private fun markSurfacesForDeletion() {
        // Point deletion handles to the old arrays of managers/views
        previewSurfaceViewsToDelete = previewSurfaceViews
        videoSurfaceManagersToDelete = videoSurfaceManagers

        // Set up new arrays for the fresh managers/views
        previewSurfaceViews = ArrayList()
        videoSurfaceManagers = ArrayList()
    }

    /**
     * Clear any surfaces/managers marked for deletion
     */
    private fun releaseSurfacesMarkedForDeletion() {
        previewSurfaceViewsToDelete.clear()
        previewSurfaceViewsToDelete = ArrayList()

        for (manager in videoSurfaceManagersToDelete) {
            manager.release()
        }
        videoSurfaceManagersToDelete.clear()
        videoSurfaceManagersToDelete = ArrayList()
    }

    // Empty and free current arrays encoders and audio managers
    private fun releaseEncoders() {
        encodeAudioBufferManagers.clear()
        for (encoder in audioVideoEncoders) {
            encoder.release()
        }
        audioVideoEncoders.clear()
    }

    private fun release() {
        releaseSurfacesMarkedForDeletion()
        releaseEncoders()
    }

    override fun onCreate(savedInstanceState: Bundle?) {
        super.onCreate(savedInstanceState)
        setContentView(R.layout.activity_main)

        // Set up encoder default formats
        setDefaultEncoderFormats(this, viewModel)

        // Set up output directory for muxer
        viewModel.encodeOutputDir = getAppSpecificVideoStorageDir(this, viewModel, FILE_PREFIX)

        // Set up preview surfaces as well as internal, non-visible decoding surfaces
        initializeSurfaces()

        // Request file read/write permissions need to save encodes.
        if (checkPermissions()) {
            CAN_WRITE_FILES = true
        } else {
            updateLog("File permissions not granted. Encoding will not save to file.")
        }

        // Set up preview frame frequency seekbar
        seek_framedelay.setOnSeekBarChangeListener(object : SeekBar.OnSeekBarChangeListener {
            override fun onProgressChanged(seekBar: SeekBar?, progress: Int, fromUser: Boolean) {
                viewModel.setPreviewFrameFrequency(progress)
                runOnUiThread {
                    text_frame_delay.text = "Preview every ${progress} frames"
                }
            }
            override fun onStartTrackingTouch(seekBar: SeekBar?) {
            }
            override fun onStopTrackingTouch(seekBar: SeekBar?) {
            }
        })
        viewModel.getPreviewFrameFrequency().observe(this, { frameFrequency ->
            seek_framedelay.progress = frameFrequency
        })

        // Set up on-screen log
        viewModel.getLogText().observe(this, { logText ->
            runOnUiThread {
                updateLog(logText)
            }
        })

        // Set up decode checkboxes
        checkbox_decode_stream1.setOnCheckedChangeListener{
                _, isChecked -> viewModel.setDecodeStream1(isChecked) }
        viewModel.getDecodeStream1().observe(this, {
                isChecked -> checkbox_decode_stream1.isSelected = isChecked })
        checkbox_decode_stream2.setOnCheckedChangeListener{
                _, isChecked -> viewModel.setDecodeStream2(isChecked) }
        viewModel.getDecodeStream2().observe(this, {
                isChecked -> checkbox_decode_stream2.isSelected = isChecked })
        checkbox_decode_stream3.setOnCheckedChangeListener{
                _, isChecked -> viewModel.setDecodeStream3(isChecked) }
        viewModel.getDecodeStream3().observe(this, {
                isChecked -> checkbox_decode_stream3.isSelected = isChecked })
        checkbox_decode_stream4.setOnCheckedChangeListener{
                _, isChecked -> viewModel.setDecodeStream4(isChecked) }
        viewModel.getDecodeStream4().observe(this, {
                isChecked -> checkbox_decode_stream4.isSelected = isChecked })

        // Set up toggle switches for encode, audio, filters, etc.
        switch_filter.setOnCheckedChangeListener {
                _, isChecked -> viewModel.setApplyGlFilter(isChecked) }
        viewModel.getApplyGlFilter().observe(this, {
                applyFilter -> switch_filter.isSelected = applyFilter })
        switch_encode.setOnCheckedChangeListener {
                _, isChecked -> viewModel.setEncodeStream1(isChecked) }
        viewModel.getEncodeStream1().observe(this, {
                encodeStream -> switch_encode.isSelected = encodeStream })
        switch_audio.setOnCheckedChangeListener {
                _, isChecked -> viewModel.setPlayAudio(isChecked) }
        viewModel.getPlayAudio().observe(this) { playAudio ->
            switch_audio.isSelected = playAudio
            audioMainTrack.mute(!playAudio)
        }
        switch_loop.setOnCheckedChangeListener {
                _, isChecked -> viewModel.setLoop(isChecked) }
        viewModel.getLoop().observe(this, {
                loop -> switch_loop.isSelected = loop
            for (n in 0..NUMBER_OF_STREAMS-1) {
                if (exoPlayers[n] != null) {
                    exoPlayers[n]?.repeatMode =
                        if (loop) ExoPlayer.REPEAT_MODE_ONE else ExoPlayer.REPEAT_MODE_OFF
                }
            }
        })

        // Set up cancel button
        button_cancel.isEnabled = false // Will be the opposite of Decode button
        button_cancel.setOnClickListener {
            for (n in 0..NUMBER_OF_STREAMS-1) {
                if (exoPlayers[n] != null) {
                    exoPlayers[n]?.release()
                    exoPlayers[n] = null
                    decodeFinished()
                }
            }
        }

        // Set up cancel button
        button_cancel.isEnabled = false // Will be the opposite of Decode button
        button_cancel.setOnClickListener {
            for (n in 0..NUMBER_OF_STREAMS-1) {
                if (exoPlayers[n] != null) {
                    exoPlayers[n]?.release()
                    exoPlayers[n] = null
                    decodeFinished()
                }
            }
        }

        // Set up decode button
        button_start_decode.setOnClickListener {
            button_start_decode.isEnabled = false
            button_cancel.isEnabled = true

            // Release any old surfaces marked for deletion
            releaseSurfacesMarkedForDeletion()

            // Stream 1
            if (viewModel.getDecodeStream1Val()) {
                // Are we encoding this run?
                if (viewModel.getEncodeStream1Val()) {
                    // Set-up an observer so the AudioVideoEncoder can signal the encode is complete
                    // through the view model
                    viewModel.getEncodingInProgress().value = true // Set this directly (not post) so the observer doesn't trigger immediately
                    viewModel.getEncodingInProgress().observe(this, {
                            inProgress -> if(inProgress == false) encodeFinished() })
                    activeEncodes++

                    // Set up encoder and audio buffer manager
                    initializeEncoders()

                    // Decode and Encode
                    beginVideoDecode(VIDEO_RES_1, videoSurfaceManagers[0], 0,
                        audioVideoEncoders[0], encodeAudioBufferManagers[0])
                } else {
                    // Decode only
                    beginVideoDecode(VIDEO_RES_1, videoSurfaceManagers[0], 0)
                }
            }

            // Stream 2
            if (viewModel.getDecodeStream2Val()) {
                beginVideoDecode(VIDEO_RES_2, videoSurfaceManagers[1], 1)
            }

            // Stream 3
            if (viewModel.getDecodeStream3Val()) {
                beginVideoDecode(VIDEO_RES_3, videoSurfaceManagers[2], 2)
            }

            // Stream 4
            if (viewModel.getDecodeStream4Val()) {
                beginVideoDecode(VIDEO_RES_4, videoSurfaceManagers[3], 3)
            }

<<<<<<< HEAD
            // Set audio track to be muted or unmuted
=======
            // Initialize main audio track as muted or unmuted
>>>>>>> 2b4c4505
            audioMainTrack.mute(!viewModel.getPlayAudioVal())

            GlobalScope.launch(Dispatchers.Default) {
                audioMainTrack.start()
            }
        }

        // TODO: Add option to swap out input video files
        // TODO: Add checkboxes to allow encodes for all streams
    }

    override fun onStop() {
        release()
        super.onStop()
    }

    override fun onDestroy() {
        glManager.release()
        super.onDestroy()
    }

    /**
     * Handy keyboard shortcuts
     */
    override fun onKeyUp(keyCode: Int, event: KeyEvent?): Boolean {
        when (keyCode) {
            // 1 - 4 : Toggle decode checkboxes
            KEYCODE_1 -> { checkbox_decode_stream1.isChecked = ! checkbox_decode_stream1.isChecked; checkbox_decode_stream1.clearFocus(); return true }
            KEYCODE_2 -> { checkbox_decode_stream2.isChecked = ! checkbox_decode_stream2.isChecked; checkbox_decode_stream2.clearFocus(); return true }
            KEYCODE_3 -> { checkbox_decode_stream3.isChecked = ! checkbox_decode_stream3.isChecked; checkbox_decode_stream3.clearFocus(); return true }
            KEYCODE_4 -> { checkbox_decode_stream4.isChecked = ! checkbox_decode_stream4.isChecked; checkbox_decode_stream4.clearFocus(); return true }

            // E, F, A : Toggle switches
            KEYCODE_E -> { switch_encode.isChecked = ! switch_encode.isChecked; switch_encode.clearFocus(); return true }
            KEYCODE_F -> { switch_filter.isChecked = ! switch_filter.isChecked; switch_filter.clearFocus(); return true }
            KEYCODE_A -> { switch_audio.isChecked = ! switch_audio.isChecked; switch_audio.clearFocus(); return true }
            KEYCODE_L -> { switch_loop.isChecked = ! switch_loop.isChecked; switch_loop.clearFocus(); return true }

            // D : Start decode
            KEYCODE_D -> {
                if (button_start_decode.isEnabled) {
                    button_start_decode.performClick()
                    return true
                }
            }

            // C : Cancel decode
            KEYCODE_C -> {
                if (button_cancel.isEnabled) {
                    button_cancel.performClick()
                    return true
                }
            }
        }

        // Pass up any unused keystrokes
        return super.onKeyUp(keyCode, event)
    }

    /**
     * Set up ExoPlayer and begin a decode/encode run
     *
     * @param inputVideoRawId The raw resource ID for the video file to decode
     * @param videoSurfaceManager The VideoSurfaceManger to use
     * internal decoding surfaces
     * @param streamNumber Stream number (0 - 3)
     * @param audioVideoEncoder Optional AudioVideoEncoder (if encoding is desired)
     * @param encodeAudioBufferManager Optional AudioBufferManager (if encoding is desired)
     */
    // ,
    // TODO: clean up line wrapping
    private fun beginVideoDecode(inputVideoRawId: Int,
                                 videoSurfaceManager: VideoSurfaceManager,
                                 streamNumber: Int,
                                 audioVideoEncoder: AudioVideoEncoder? = null,
                                 encodeAudioBufferManager: AudioBufferManager? = null) {
        // Keep track of active decodes to know when to re-enable decode button/clean up surfaces
        activeDecodes++

        // Set up audio track for this stream
        val startTimeUS = 0L
        val audioMixTrack = AudioMixTrack(startTimeUS)
        audioMainTrack.addMixTrack(audioMixTrack)

        // Setup custom video and audio renderers
        // Here is where you could set a start time relative to master timeline
        val renderersFactory = CustomExoRenderersFactory(this@MainActivity, viewModel,
            videoSurfaceManager, streamNumber, audioMixTrack, encodeAudioBufferManager)

        // Reduce default buffering to MIN_DECODE_BUFFER_MS to prevent over allocation
        // when processing multiple large streams
        val loadControl = DefaultLoadControl.Builder()
            .setBufferDurationsMs(MIN_DECODE_BUFFER_MS, MIN_DECODE_BUFFER_MS * 2, MIN_DECODE_BUFFER_MS, MIN_DECODE_BUFFER_MS)
            .createDefaultLoadControl()

        // Make sure any previously allocated ExoPlayers have been released
        if (exoPlayers[streamNumber] != null) {
            exoPlayers[streamNumber]?.release()
        }

        exoPlayers[streamNumber] = ExoPlayer.Builder(this@MainActivity, renderersFactory)
            .setLoadControl(loadControl)
            .build()

        if (audioVideoEncoder != null) {
            // Set up encode and decode surfaces
            videoSurfaceManager.initialize(exoPlayers[streamNumber]!!,
                audioVideoEncoder.videoEncoderInputSurface,
                audioVideoEncoder.encoderWidth,
                audioVideoEncoder.encoderHeight)

            // Start the encoder
            audioVideoEncoder.startEncode()
        } else {
            // Only set up decode surfaces
            videoSurfaceManager.initialize(exoPlayers[streamNumber]!!)
        }

        // Note: the decoder uses a custom MediaClock so this speed
        // value is not used, but it is required by the ExoPlayer API
        exoPlayers[streamNumber]?.setPlaybackParameters(PlaybackParameters(1f))

        // Add a listener for when the video is done
        exoPlayers[streamNumber]?.addListener(object: Player.Listener {
            override fun onPlayerStateChanged(playWhenReady: Boolean, playbackState: Int) {
                if (playbackState == Player.STATE_ENDED) {
                    audioVideoEncoder?.signalDecodingComplete()
                    exoPlayers[streamNumber]?.release()
                    this@MainActivity.decodeFinished()
                }
            }
            override fun onMediaItemTransition(mediaItem: MediaItem?, reason: Int) {
                if (reason == MEDIA_ITEM_TRANSITION_REASON_REPEAT) {
                    audioMixTrack.mediaClock.onRepeat()
                }
                super.onMediaItemTransition(mediaItem, reason)
            }
        })

        // Set up video source and start the player
        val videoSource = buildExoMediaSource(this, inputVideoRawId)
        exoPlayers[streamNumber]?.setMediaSource(videoSource)
        exoPlayers[streamNumber]?.prepare()
        exoPlayers[streamNumber]?.repeatMode =
            if (switch_loop.isChecked) Player.REPEAT_MODE_ONE else Player.REPEAT_MODE_OFF

        // Clear FPS stats
        FpsStats.get().reset()

        exoPlayers[streamNumber]?.playWhenReady = true
    }

    // Indicate one more preview surface is available
    // This is used to only enable the decode button only after all the decode surfaces are ready
    fun surfaceAvailable() {
        numberOfReadySurfaces++

        if (numberOfReadySurfaces >= NUMBER_OF_STREAMS) {
            runOnUiThread {
                button_start_decode.isEnabled = true
                button_cancel.isEnabled = false
            }
        }
    }

    // Indicate one more preview surface has been released
    fun surfaceReleased() {
        numberOfReadySurfaces--

        if (numberOfReadySurfaces < NUMBER_OF_STREAMS) {
            runOnUiThread {
                button_start_decode.isEnabled = false
                button_cancel.isEnabled = true
            }
        }
    }

    // Called for each completed decode. When there are no more on-going decodes or encodes, mark
    // old surfaces for deletion and set-up fresh ones.
    private fun decodeFinished() {
        activeDecodes--
        if (activeDecodes <= 0 && activeEncodes <= 0) {
            runOnUiThread {
                markSurfacesForDeletion()
                initializeSurfaces()
                updateLog("Decoding of all streams completed.")
            }
            audioMainTrack.reset()
        }
    }

    // Called for each completed encode. When there are no more on-going decodes or encodes, mark
    // old surfaces for deletion and set-up fresh ones.
    private fun encodeFinished() {
        activeEncodes--
        viewModel.getEncodingInProgress().removeObservers(this)
        if (activeDecodes == 0 && activeEncodes == 0) {
            runOnUiThread {
                markSurfacesForDeletion()
                initializeSurfaces()
            }
        }
    }

    /**
     * Check if this device is a Chrome OS device
     */
    fun isArc(): Boolean {
        return packageManager.hasSystemFeature("org.chromium.arc")
    }

    private val requestPermission = registerForActivityResult(RequestPermission()) { granted ->
        if (granted) {
            // Permission granted, restart the app
            updateLog("Permissions granted! Encoding will save to file. Restarting app...")
            val intent = this.intent
            finish()
            startActivity(intent)
        } else {
            // updateLog("File permissions not granted. Encoding will not save to file.")
        }
    }

    /**
     * Check for required app permissions and request them from user if necessary
     */
    private fun checkPermissions(): Boolean {
        if (ContextCompat.checkSelfPermission(this,
            Manifest.permission.WRITE_EXTERNAL_STORAGE) != PackageManager.PERMISSION_GRANTED) {
                // Launch the permission request for WRITE_EXTERNAL_STORAGE
                requestPermission.launch(Manifest.permission.WRITE_EXTERNAL_STORAGE, )
                return false
        }
        return true
    }

    // Convenience function to write to on-screen log and logcat log simultaneously
    fun updateLog(message: String, clear: Boolean = false) {
        // Don't log empty strings
        if (!clear && message.equals("")) {
            return
        }

        // Output to logcat
        logd(message)

        // Clear and/or update on-screen log
        runOnUiThread {
            if (clear)
                text_log.text = ""
            else
                text_log.append("\n")

            text_log.append(message)
            scroll_log.post { scroll_log.fullScroll(View.FOCUS_DOWN) }
        }
    }

    /**
     * Set up options menu to allow debug logging and clearing cache'd data
     */
    override fun onCreateOptionsMenu(menu: Menu): Boolean {
        val inflater: MenuInflater = menuInflater
        inflater.inflate(R.menu.menu_main, menu)
        return true
    }

    /**
     * Handle menu presses
     */
    override fun onOptionsItemSelected(item: MenuItem): Boolean {
        return when (item.itemId) {
            R.id.menu_delete_exports -> {
                deleteEncodes(this, viewModel, FILE_PREFIX)
                true
            }
            //R.id.menu_delete_logs -> {
            //    deleteLogs(this)
            //    true
            //}
            else -> super.onOptionsItemSelected(item)
        }
    }
}<|MERGE_RESOLUTION|>--- conflicted
+++ resolved
@@ -354,11 +354,7 @@
                 beginVideoDecode(VIDEO_RES_4, videoSurfaceManagers[3], 3)
             }
 
-<<<<<<< HEAD
-            // Set audio track to be muted or unmuted
-=======
             // Initialize main audio track as muted or unmuted
->>>>>>> 2b4c4505
             audioMainTrack.mute(!viewModel.getPlayAudioVal())
 
             GlobalScope.launch(Dispatchers.Default) {
