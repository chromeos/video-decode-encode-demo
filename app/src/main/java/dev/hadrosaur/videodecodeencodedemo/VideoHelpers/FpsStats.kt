/*
 * Copyright (c) 2022 Google LLC
 *
 * Licensed under the Apache License, Version 2.0 (the "License");
 * you may not use this file except in compliance with the License.
 * You may obtain a copy of the License at
 *
 *     http://www.apache.org/licenses/LICENSE-2.0
 *
 * Unless required by applicable law or agreed to in writing, software
 * distributed under the License is distributed on an "AS IS" BASIS,
 * WITHOUT WARRANTIES OR CONDITIONS OF ANY KIND, either express or implied.
 * See the License for the specific language governing permissions and
 * limitations under the License.
 */

package dev.hadrosaur.videodecodeencodedemo.VideoHelpers

import androidx.annotation.MainThread
import dev.hadrosaur.videodecodeencodedemo.MainActivity
import dev.hadrosaur.videodecodeencodedemo.MainActivity.Companion.LOG_VIDEO_EVERY_N_FRAMES
import dev.hadrosaur.videodecodeencodedemo.MainViewModel
import dev.hadrosaur.videodecodeencodedemo.NUMBER_OF_STREAMS

/**
 * Keep track of FPS stats
 *
 * A singleton logging class for FPS stats
 */
class FpsStats() {
    // TODO: is there a useful/elegant way of getting rid of this global constant
    val NUM_STREAMS = NUMBER_OF_STREAMS

    // Set up an int array for fps stats to get an idea of choppiness. Ex. 0-55fps+, 12 buckets
    // 0-4, 5-9, 10-14, 15-19, 20-24 . . . 50-54, 55+
    private val MAX_FPS_STATS = 60 // max fps we care about for stats
    private val NUM_FPS_BUCKETS = 6
    private val FPS_BUCKET_SIZE = MAX_FPS_STATS / NUM_FPS_BUCKETS // 10fps
    private val LAST_FPS_BUCKET_START = MAX_FPS_STATS - FPS_BUCKET_SIZE // 50+

    // Choppiness = num frames < 30fps
    private val CHOPPINESS_CUTOFF = 30
    private val TOO_MANY_CHOPPY_FRAMES = 10

    private val streamFpsStats = ArrayList<StreamFpsStats>(NUM_STREAMS)

    // Output variables
    private var lastSummaryLogFrame = -1

    // Singleton instance of the FPS stats holder for all streams
    companion object {
        private lateinit var instance: FpsStats
        @MainThread
        fun get(): FpsStats {
            instance = if (::instance.isInitialized) instance else FpsStats()
            return instance
        }
    }

    init {
        reset()
    }

    fun reset() {
        lastSummaryLogFrame = -1
        streamFpsStats.clear()
        for (i in 0 until NUM_STREAMS) {
            streamFpsStats.add(StreamFpsStats(i))
        }
    }

    // Convenience function to update stats for a single string and return summary of all strings
    // only if all streams have the newests fps info
    fun updateStatsAndGetAll(streamNumber: Int) : String {
        var outputString = ""
        var maxFrameCount = -1

        if (streamNumber in 0 until NUM_STREAMS) {
            // Update stats
            streamFpsStats[streamNumber].updateStats()

            // Build up output string, only if each stream is at the same frame
            outputString = "\n"
            for (streamStats in streamFpsStats) {
                // If this stream is not being decode, skip it
                if (streamStats.fpsTotalDecodeCounter == 0) {
                    continue
                }
                // If this is just starting, record the lastest frame from recents
                if (maxFrameCount == -1) {
                    maxFrameCount = streamStats.recentStats.latestFrameCount
                }
                // If this frame count has been logged already, skip it
                if (streamStats.recentStats.latestFrameCount <= lastSummaryLogFrame) {
                    outputString = ""
                    break
                }
                // If there are recent stats with a different frame count, do not output the summary
                if (streamStats.recentStats.latestFrameCount > 0 &&
                        streamStats.recentStats.latestFrameCount != maxFrameCount) {
                    outputString = ""
                    break
                }

                // Otherwise, this is new info and at the same frame as the other stats, keep it
                outputString += streamStats.recentStats.latestStatsString + '\n'
            }
            if (!outputString.equals("")) {
                lastSummaryLogFrame = maxFrameCount
            }
        }

        return outputString
    }

    fun updateStats(streamNumber: Int) : String {
        return if (streamNumber in 0 until NUM_STREAMS) {
            streamFpsStats[streamNumber].updateStats()
        } else {
            ""
        }
    }

    fun getStatsString(streamNumber: Int) : String {
        return if (streamNumber in 0 until NUM_STREAMS) {
            streamFpsStats[streamNumber].getStatsString()
        } else {
            ""
        }
    }

    fun getStatsString() : String {
        var statsString = ""
        for (streamStats in streamFpsStats) {
            statsString += streamStats.getStatsString()
        }
        return statsString
    }

    private inner class StreamFpsStats(val streamNumber: Int) {
        // Stats counters
        private var fpsDecodeCounter = 0
        var fpsTotalDecodeCounter = 0
        private var fpsLastMeasuredTime = 0L
        private var fpsLastLoggedTime = 0L

        // Set up an int array for fps stats to get an idea of choppiness. Ex. 0-55fps+, 12 buckets
        // 0-4, 5-9, 10-14, 15-19, 20-24 . . . 50-54, 55+
        private val fpsBuckets = IntArray(NUM_FPS_BUCKETS) { 0 }

        // Keep track of mix/max fps
        private var minFps = MAX_FPS_STATS
        private var maxFps = 0
        private var averageFps: Double = 0.0
        private var numChoppyFrames = 0

        // Keep track of latest log string and frame number
        var recentStats = RecentStats()

        fun resetStatsCounters() {
            minFps = MAX_FPS_STATS
            maxFps = 0
            numChoppyFrames = 0
            for (i in 0 until NUM_FPS_BUCKETS) {
                fpsBuckets[i] = 0
            }
        }

        // Update stats at current time, returns string if LOG_VIDEO_EVERY_N_FRAMES, otherwise ""
        fun updateStats() : String {
            val currentTime = System.currentTimeMillis()
            var logString = ""

            // If this is the first frame, don't calculate stats
            if (fpsLastLoggedTime == 0L || fpsLastMeasuredTime == 0L) {
                fpsLastLoggedTime = currentTime
                fpsLastMeasuredTime = currentTime
            } else {
                fpsDecodeCounter++
                fpsTotalDecodeCounter++

                // viewModel.updateLog("I have decoded ${decodeCounter} video frames.")
                if (fpsLastMeasuredTime == currentTime) {
                    fpsLastMeasuredTime -= 3 // 0ms since last frame, subtract time to avoid divide by 0
                }
                val currentFrameFps = 1000 / (currentTime - fpsLastMeasuredTime)

<<<<<<< HEAD
            // If this is a logging frame, output states and reset counters
            if (fpsDecodeCounter % LOG_VIDEO_EVERY_N_FRAMES == 0) {
                val averageFps = fpsDecodeCounter / ((currentTime - fpsLastLoggedTime) / 1000.0)

                val averageFpsString = String.format("%.2f", averageFps)
                val choppyString = if (numChoppyFrames >= TOO_MANY_CHOPPY_FRAMES) " --CHOPPY--" else ""
=======

                // Calculate stats for this frame
                minFps = minOf(minFps, currentFrameFps.toInt())
                maxFps = maxOf(maxFps, currentFrameFps.toInt())
>>>>>>> 41ed0ec1

                if (currentFrameFps < CHOPPINESS_CUTOFF) {
                    numChoppyFrames++
                }

<<<<<<< HEAD
                val logString = "V${streamNumber + 1}@$fpsTotalDecodeCounter. FPS min: ${minFps} max: ${maxFps} avg: ${averageFpsString}. Choppy frames: ${numChoppyFrames}/${LOG_VIDEO_EVERY_N_FRAMES} (${numChoppyFrames * 100 / LOG_VIDEO_EVERY_N_FRAMES}%)${choppyString}.\n\t" +
                        bucketsString1
                viewModel.updateLog(logString)
=======
                // Place this frame's fps in the bucket
                val currentfpsBucketIndex = minOf(currentFrameFps.toInt(), MAX_FPS_STATS - 1) / FPS_BUCKET_SIZE
                fpsBuckets[currentfpsBucketIndex]++
>>>>>>> 41ed0ec1


                // If this is a logging frame, create logString and reset counters
                if (fpsDecodeCounter % MainActivity.LOG_VIDEO_EVERY_N_FRAMES == 0) {
                    averageFps = fpsDecodeCounter / ((currentTime - fpsLastLoggedTime) / 1000.0)

                    logString = getStatsString()

                    // Keep track of latest info
                    recentStats.latestFrameCount = fpsTotalDecodeCounter
                    recentStats.latestStatsString = logString

                    fpsLastLoggedTime = currentTime // Update for next fps measurement
                    fpsDecodeCounter = 0
                    resetStatsCounters()
                }
            }

            fpsLastMeasuredTime = currentTime // Update for next fps measurement
            return  logString
        }// updateStats

        fun getStatsString() : String {
            val averageFpsString = String.format("%.2f", averageFps)
            val choppyString = if (numChoppyFrames >= TOO_MANY_CHOPPY_FRAMES) " ---CHOPPY---" else ""

            // FPS buckets line
            var bucketsString1 = ""
            for (i in 0 until NUM_FPS_BUCKETS) {
                if (i == NUM_FPS_BUCKETS -1) {
                    // Last bucket
                    bucketsString1 += "[${i * FPS_BUCKET_SIZE}+: ${fpsBuckets[i]}]"
                } else {
                    bucketsString1 += "[${i * FPS_BUCKET_SIZE}-${(i+1) * FPS_BUCKET_SIZE - 1}: ${fpsBuckets[i]}]    "
                }
            }

            val logString = "V${streamNumber + 1}@$fpsTotalDecodeCounter. FPS min: ${minFps}" +
                    " max: ${maxFps} avg: ${averageFpsString}. Choppy frames: " +
                    "${numChoppyFrames}/${MainActivity.LOG_VIDEO_EVERY_N_FRAMES} " +
                    "(${numChoppyFrames * 100 / MainActivity.LOG_VIDEO_EVERY_N_FRAMES}%)" +
                    "${choppyString}.\n\t" +
                    bucketsString1

            return logString
        }
    }// StreamFpsStats

    private inner class RecentStats {
        var latestFrameCount = 0
        var latestStatsString = ""
    }
}<|MERGE_RESOLUTION|>--- conflicted
+++ resolved
@@ -18,7 +18,6 @@
 
 import androidx.annotation.MainThread
 import dev.hadrosaur.videodecodeencodedemo.MainActivity
-import dev.hadrosaur.videodecodeencodedemo.MainActivity.Companion.LOG_VIDEO_EVERY_N_FRAMES
 import dev.hadrosaur.videodecodeencodedemo.MainViewModel
 import dev.hadrosaur.videodecodeencodedemo.NUMBER_OF_STREAMS
 
@@ -185,33 +184,17 @@
                 }
                 val currentFrameFps = 1000 / (currentTime - fpsLastMeasuredTime)
 
-<<<<<<< HEAD
-            // If this is a logging frame, output states and reset counters
-            if (fpsDecodeCounter % LOG_VIDEO_EVERY_N_FRAMES == 0) {
-                val averageFps = fpsDecodeCounter / ((currentTime - fpsLastLoggedTime) / 1000.0)
-
-                val averageFpsString = String.format("%.2f", averageFps)
-                val choppyString = if (numChoppyFrames >= TOO_MANY_CHOPPY_FRAMES) " --CHOPPY--" else ""
-=======
-
                 // Calculate stats for this frame
                 minFps = minOf(minFps, currentFrameFps.toInt())
                 maxFps = maxOf(maxFps, currentFrameFps.toInt())
->>>>>>> 41ed0ec1
 
                 if (currentFrameFps < CHOPPINESS_CUTOFF) {
                     numChoppyFrames++
                 }
 
-<<<<<<< HEAD
-                val logString = "V${streamNumber + 1}@$fpsTotalDecodeCounter. FPS min: ${minFps} max: ${maxFps} avg: ${averageFpsString}. Choppy frames: ${numChoppyFrames}/${LOG_VIDEO_EVERY_N_FRAMES} (${numChoppyFrames * 100 / LOG_VIDEO_EVERY_N_FRAMES}%)${choppyString}.\n\t" +
-                        bucketsString1
-                viewModel.updateLog(logString)
-=======
                 // Place this frame's fps in the bucket
                 val currentfpsBucketIndex = minOf(currentFrameFps.toInt(), MAX_FPS_STATS - 1) / FPS_BUCKET_SIZE
                 fpsBuckets[currentfpsBucketIndex]++
->>>>>>> 41ed0ec1
 
 
                 // If this is a logging frame, create logString and reset counters
