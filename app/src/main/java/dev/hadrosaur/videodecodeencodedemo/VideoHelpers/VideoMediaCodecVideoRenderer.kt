--- conflicted
+++ resolved
@@ -49,33 +49,8 @@
         -1
     )  {
 
-<<<<<<< HEAD
-    // Stats counters
-    private var fpsDecodeCounter = 0
-    private var fpsTotalDecodeCounter = 0
-    private var fpsLastMeasuredTime = 0L
-    private var fpsLastLoggedTime = 0L
-=======
->>>>>>> 772e20cf
     private var droppedFrames = 0
     private var lastPresentTime = 0L
-
-    // Set up an int array for fps stats to get an idea of choppiness. Ex. 0-55fps+, 12 buckets
-    // 0-4, 5-9, 10-14, 15-19, 20-24 . . . 50-54, 55+
-    private val MAX_FPS_STATS = 60 // max fps we care about for stats
-    private val NUM_FPS_BUCKETS = 6
-    private val FPS_BUCKET_SIZE = MAX_FPS_STATS / NUM_FPS_BUCKETS // 10fps
-    private val LAST_FPS_BUCKET_START = MAX_FPS_STATS - FPS_BUCKET_SIZE // 50+
-    private val fpsBuckets = IntArray(NUM_FPS_BUCKETS) { 0 }
-
-    // Keep track of mix/max fps
-    private var minFps = MAX_FPS_STATS
-    private var maxFps = 0
-
-    // Choppiness = num frames < 30fps
-    private val CHOPPINESS_CUTOFF = 30
-    private val TOO_MANY_CHOPPY_FRAMES = 10
-    private var numChoppyFrames = 0
 
     /**
      * Keep track of dropped frames
@@ -181,96 +156,18 @@
         return processSuccess
     }
 
-<<<<<<< HEAD
-    private fun resetStatsCounters() {
-        minFps = MAX_FPS_STATS
-        maxFps = 0
-        numChoppyFrames = 0
-        for (i in 0 until NUM_FPS_BUCKETS) {
-            fpsBuckets[i] = 0
-        }
-    }
-=======
->>>>>>> 772e20cf
-
     /**
      * Update media clock after each buffer processed
      */
     override fun onProcessedOutputBuffer(presentationTimeUs: Long) {
-<<<<<<< HEAD
-        val currentTime = System.currentTimeMillis()
-        // If this is the first frame, don't calculate stats
-        if (fpsLastLoggedTime == 0L || fpsLastMeasuredTime == 0L) {
-            fpsLastLoggedTime = currentTime
-            fpsLastMeasuredTime = currentTime
-        } else {
-            fpsDecodeCounter++
-            fpsTotalDecodeCounter++
-
-            // viewModel.updateLog("I have decoded ${decodeCounter} video frames.")
-            if (fpsLastMeasuredTime == currentTime) {
-                fpsLastMeasuredTime -= 3 // 0ms since last frame, subtract time to avoid divide by 0
-            }
-            val currentFrameFps = 1000 / (currentTime - fpsLastMeasuredTime)
-
-
-            // Calculate stats for this frame
-            minFps = getMin(minFps, currentFrameFps.toInt())
-            maxFps = getMax(maxFps, currentFrameFps.toInt())
-
-            if (currentFrameFps < CHOPPINESS_CUTOFF) {
-                numChoppyFrames++
-            }
-
-            // Place this frame's fps in the bucket
-            val currentfpsBucketIndex = getMin(currentFrameFps.toInt(), MAX_FPS_STATS - 1) / FPS_BUCKET_SIZE
-            fpsBuckets[currentfpsBucketIndex]++
-
-
-            // If this is a logging frame, output states and reset counters
-            if (fpsDecodeCounter % LOG_VIDEO_EVERY_N_FRAMES == 0) {
-                val averageFps = fpsDecodeCounter / ((currentTime - fpsLastLoggedTime) / 1000.0)
-
-                val averageFpsString = String.format("%.2f", averageFps)
-                val choppyString = if (numChoppyFrames >= TOO_MANY_CHOPPY_FRAMES) " ---CHOPPY---" else ""
-
-                // FPS buckets line
-                var bucketsString1 = ""
-                for (i in 0 until NUM_FPS_BUCKETS) {
-                    if (i == NUM_FPS_BUCKETS -1) {
-                        // Last bucket
-                        bucketsString1 += "[${i * FPS_BUCKET_SIZE}+: ${fpsBuckets[i]}]"
-                    } else {
-                        bucketsString1 += "[${i * FPS_BUCKET_SIZE}-${(i+1) * FPS_BUCKET_SIZE - 1}: ${fpsBuckets[i]}]    "
-                    }
-                }
-                if (streamNumber == 0)
-                    viewModel.updateLog("\n")
-
-                val logString = "V${streamNumber + 1}@frame $fpsTotalDecodeCounter. FPS: min: ${minFps} max: ${maxFps} avg: ${averageFpsString}. Choppy frames: ${numChoppyFrames}${choppyString}.\n\t" +
-                    bucketsString1
-                viewModel.updateLog(logString)
-
-                fpsLastLoggedTime = currentTime // Update for next fps measurement
-                fpsDecodeCounter = 0
-                resetStatsCounters()
-            }
-        }
-
-=======
         // Check if decoder is stuck
         // TODO: is this needed for anything?
->>>>>>> 772e20cf
         if (lastPresentTime == presentationTimeUs && lastPresentTime != 0L) {
             viewModel.updateLog("Last present time is current present time. Frame is stuck! Time: ${presentationTimeUs}")
         }
         lastPresentTime = presentationTimeUs
 
-<<<<<<< HEAD
-        fpsLastMeasuredTime = currentTime // Update for next fps measurement
-=======
         mediaClock.updateLastProcessedFrame(presentationTimeUs)
->>>>>>> 772e20cf
         super.onProcessedOutputBuffer(presentationTimeUs)
     }
 
