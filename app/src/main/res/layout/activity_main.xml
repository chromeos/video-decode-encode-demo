--- conflicted
+++ resolved
@@ -151,7 +151,6 @@
         app:layout_constraintStart_toStartOf="parent"
         app:layout_constraintTop_toBottomOf="@+id/switch_filter" />
 
-<<<<<<< HEAD
     <androidx.appcompat.widget.SwitchCompat
         android:id="@+id/switch_loop"
         android:layout_width="wrap_content"
@@ -162,8 +161,6 @@
         android:text="Loop"
         app:layout_constraintStart_toStartOf="@id/switch_audio"
         app:layout_constraintTop_toBottomOf="@+id/switch_audio" />
-=======
->>>>>>> 772e20cf
 
     <Button
         android:id="@+id/button_cancel"
